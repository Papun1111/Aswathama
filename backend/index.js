import dotenv from 'dotenv';
dotenv.config();

import express from 'express';
import mongoose from 'mongoose';
import bodyParser from 'body-parser';
import cors from 'cors';
import bcrypt from 'bcrypt';
import jwt from 'jsonwebtoken';
import axios from 'axios';
import NodeCache from 'node-cache';
import { createServer } from "http";
import { Server } from "socket.io";

import { User } from './model/userModels.js';
import { OrdersModel } from './model/OrdersModel.js';
import { HoldingsModel } from './model/HoldingsModel.js';

const PORT = process.env.PORT || 3000;
const mongoURL = process.env.MONGO_URL;

// Cache for stock data to reduce API calls (TTL = 5 minutes)
const stockCache = new NodeCache({ stdTTL: 300 });

const app = express();
app.use(cors());
app.use(bodyParser.json());

/* ----------------------------------------------------------------------------
   Expanded Demo Data, Historical Data & Risk Factors
----------------------------------------------------------------------------- */
const demoStockData = {
  "RELIANCE": { price: 2400, volume: 20000, percent_change: 0.5 },
  "TCS": { price: 3500, volume: 15000, percent_change: 0.7 },
  "INFY": { price: 1500, volume: 25000, percent_change: -0.3 },
  "HDFC": { price: 3000, volume: 12000, percent_change: 0.2 },
  "ICICIBANK": { price: 650, volume: 30000, percent_change: -0.1 },
  "IBM": { price: 130, volume: 3000000, percent_change: 0.5 },
  "AAPL": { price: 150, volume: 5000000, percent_change: 0.7 },
  "MSFT": { price: 280, volume: 2000000, percent_change: -0.3 },
  "GOOGL": { price: 2700, volume: 1000000, percent_change: 0.2 },
  "AMZN": { price: 3400, volume: 1500000, percent_change: -0.1 },
  "TSLA": { price: 700, volume: 4000000, percent_change: 1.2 },
  "NFLX": { price: 550, volume: 1800000, percent_change: -0.5 },
  "FB": { price: 330, volume: 2200000, percent_change: 0.8 },
  "NVDA": { price: 200, volume: 2500000, percent_change: 2.1 },
  "ORCL": { price: 90, volume: 1500000, percent_change: -0.3 }
};

const historicalData = {
  "RELIANCE": [2350, 2380, 2400, 2420, 2400],
  "TCS": [3450, 3470, 3500, 3520, 3500],
  "INFY": [1520, 1510, 1500, 1490, 1500],
  "HDFC": [2980, 2990, 3000, 3010, 3000],
  "ICICIBANK": [655, 652, 650, 648, 650],
  "IBM": [128, 129, 130, 131, 130],
  "AAPL": [148, 149, 150, 151, 150],
  "MSFT": [278, 279, 280, 281, 280],
  "GOOGL": [2690, 2700, 2700, 2710, 2700],
  "AMZN": [3380, 3390, 3400, 3410, 3400],
  "TSLA": [680, 690, 700, 710, 700],
  "NFLX": [545, 547, 550, 553, 550],
  "FB": [325, 327, 330, 332, 330],
  "NVDA": [195, 197, 200, 202, 200],
  "ORCL": [88, 89, 90, 91, 90]
};

const riskFactors = {
  "RELIANCE": 0.3,
  "TCS": 0.4,
  "INFY": 0.5,
  "HDFC": 0.2,
  "ICICIBANK": 0.6,
  "IBM": 0.3,
  "AAPL": 0.4,
  "MSFT": 0.5,
  "GOOGL": 0.2,
  "AMZN": 0.6,
  "TSLA": 0.8,
  "NFLX": 0.7,
  "FB": 0.5,
  "NVDA": 0.9,
  "ORCL": 0.3
};

/* ----------------------------------------------------------------------------
   API Provider Strategy & Rate Limiting
----------------------------------------------------------------------------- */
const API_PROVIDERS = {
  ALPHA_VANTAGE: 'alphavantage',
  YAHOO_FINANCE: 'yahoofinance',
  MOCK: 'mock'
};

let alphaVantageCallsToday = 0;
let lastApiReset = new Date().setHours(0, 0, 0, 0);

const getCurrentApiProvider = () => {
  const today = new Date().setHours(0, 0, 0, 0);
  if (today > lastApiReset) {
    alphaVantageCallsToday = 0;
    lastApiReset = today;
  }
  if (alphaVantageCallsToday < 20 && process.env.ALPHAVANTAGE_API_KEY) {
    return API_PROVIDERS.ALPHA_VANTAGE;
  }
  if (process.env.YAHOO_FINANCE_API_KEY) {
    return API_PROVIDERS.YAHOO_FINANCE;
  }
  return API_PROVIDERS.MOCK;
};

/* ----------------------------------------------------------------------------
   Helper: Generate Realistic Mock Data
----------------------------------------------------------------------------- */
const getMockStockData = (symbol) => {
<<<<<<< HEAD
  if (!demoStockData[symbol]) {
    return null;
  }

  const basePrice = demoStockData[symbol].price;
  const variation = (Math.random() * 4 - 2) / 100; // ±2%
  const newPrice = parseFloat((basePrice * (1 + variation)).toFixed(2));

  // Use historical data for percent change if available
  const prevPrice = historicalData[symbol] ? historicalData[symbol][historicalData[symbol].length - 1] : basePrice;
  const percentChange = parseFloat(((newPrice - prevPrice) / prevPrice * 100).toFixed(2));

  // Update historical data: shift and add newPrice
=======
  if (!demoStockData[symbol]) return null;
  const basePrice = demoStockData[symbol].price;
  const variation = (Math.random() * 4 - 2) / 100; // ±2%
  const newPrice = parseFloat((basePrice * (1 + variation)).toFixed(2));
  const prevPrice = historicalData[symbol] ? historicalData[symbol][historicalData[symbol].length - 1] : basePrice;
  const percentChange = parseFloat(((newPrice - prevPrice) / prevPrice * 100).toFixed(2));
>>>>>>> c6c7caf0
  if (historicalData[symbol]) {
    historicalData[symbol].shift();
    historicalData[symbol].push(newPrice);
  }
<<<<<<< HEAD

=======
>>>>>>> c6c7caf0
  return {
    price: newPrice,
    volume: Math.floor(demoStockData[symbol].volume * (1 + (Math.random() * 0.2 - 0.1))),
    percent_change: percentChange
  };
};

/* ----------------------------------------------------------------------------
   Helper: Fetch Alpha Vantage Stock Data
----------------------------------------------------------------------------- */
const fetchAlphaVantageData = async (symbol) => {
  const apiKey = process.env.ALPHAVANTAGE_API_KEY;
  if (!apiKey) {
    console.error('Alpha Vantage API key not found');
    return null;
  }
<<<<<<< HEAD

=======
>>>>>>> c6c7caf0
  const url = `https://www.alphavantage.co/query?function=TIME_SERIES_INTRADAY&symbol=${symbol}&interval=5min&apikey=${apiKey}`;
  try {
    alphaVantageCallsToday++;
    const response = await axios.get(url);
    const data = response.data;
<<<<<<< HEAD
    // console.log(data);
    // Check for rate limit message
=======
>>>>>>> c6c7caf0
    if (data.Information && data.Information.includes('rate limit')) {
      console.warn('Alpha Vantage rate limit reached:', data.Information);
      return null;
    }
<<<<<<< HEAD

=======
>>>>>>> c6c7caf0
    if (!data["Time Series (5min)"]) {
      console.error(`Missing time series data for ${symbol}:`, data);
      return null;
    }
<<<<<<< HEAD

    const timeSeries = data["Time Series (5min)"];
    const timestamps = Object.keys(timeSeries).sort((a, b) => new Date(b) - new Date(a));
    if (timestamps.length === 0) return null;

=======
    const timeSeries = data["Time Series (5min)"];
    const timestamps = Object.keys(timeSeries).sort((a, b) => new Date(b) - new Date(a));
    if (timestamps.length === 0) return null;
>>>>>>> c6c7caf0
    const latest = timeSeries[timestamps[0]];
    const price = parseFloat(latest["4. close"]);
    const open = parseFloat(latest["1. open"]);
    const volume = parseInt(latest["5. volume"]);
    const percentChange = parseFloat(((price - open) / open * 100).toFixed(2));
<<<<<<< HEAD

    return {
      price,
      volume,
      percent_change: percentChange
    };
=======
    return { price, volume, percent_change: percentChange };
>>>>>>> c6c7caf0
  } catch (err) {
    console.error(`Error fetching Alpha Vantage data for ${symbol}:`, err.message);
    return null;
  }
};

/* ----------------------------------------------------------------------------
   Placeholder: Fetch Yahoo Finance Stock Data
----------------------------------------------------------------------------- */
const fetchYahooFinanceData = async (symbol) => {
  console.log(`Yahoo Finance API would be called for ${symbol}`);
  return null;
};

/* ----------------------------------------------------------------------------
   Main Stock Data Fetcher with Caching and Fallbacks
----------------------------------------------------------------------------- */
const fetchStockData = async (symbol) => {
  const cacheKey = `stock_${symbol}`;
  const cachedData = stockCache.get(cacheKey);
<<<<<<< HEAD
  if (cachedData) {
    return cachedData;
  }

  const provider = getCurrentApiProvider();
  let stockData = null;

=======
  if (cachedData) return cachedData;
  
  const provider = getCurrentApiProvider();
  let stockData = null;
>>>>>>> c6c7caf0
  switch (provider) {
    case API_PROVIDERS.ALPHA_VANTAGE:
      stockData = await fetchAlphaVantageData(symbol);
      break;
    case API_PROVIDERS.YAHOO_FINANCE:
      stockData = await fetchYahooFinanceData(symbol);
      break;
    default:
      stockData = getMockStockData(symbol);
      break;
  }
<<<<<<< HEAD

=======
>>>>>>> c6c7caf0
  if (!stockData) {
    console.log(`Falling back to mock data for ${symbol}`);
    stockData = getMockStockData(symbol);
  }
<<<<<<< HEAD

  if (stockData) {
    stockCache.set(cacheKey, stockData);
  }

=======
  if (stockData) stockCache.set(cacheKey, stockData);
>>>>>>> c6c7caf0
  return stockData;
};

/* ----------------------------------------------------------------------------
   Authentication Middleware
----------------------------------------------------------------------------- */
const authenticateToken = (req, res, next) => {
  const authHeader = req.headers['authorization'];
  const token = authHeader && authHeader.split(' ')[1];
  if (!token) return res.status(401).json({ message: 'No token provided' });
<<<<<<< HEAD

=======
>>>>>>> c6c7caf0
  try {
    const decoded = jwt.verify(token, process.env.JWT_SECRET);
    req.user = decoded;
    next();
  } catch (err) {
    return res.status(403).json({ message: 'Invalid token' });
  }
};

/* ----------------------------------------------------------------------------
   User Endpoints: Signup and Login
----------------------------------------------------------------------------- */
app.post('/api/signup', async (req, res) => {
  const { username, name, email, password } = req.body;
  if (!username || !name || !email || !password) {
    return res.status(400).json({ message: 'All fields are required' });
  }
  try {
    const existingUser = await User.findOne({ $or: [{ email }, { username }] });
    if (existingUser) return res.status(400).json({ message: 'User already exists' });
    const newUser = new User({ username, name, email, password });
    await newUser.save();
    const token = jwt.sign({ id: newUser._id }, process.env.JWT_SECRET, { expiresIn: '1h' });
    res.status(201).json({ token, message: 'User created successfully' });
  } catch (error) {
    console.error('Signup Error:', error);
    res.status(500).json({ message: 'Server error' });
  }
});

app.post('/api/login', async (req, res) => {
  const { email, password } = req.body;
  if (!email || !password) return res.status(400).json({ message: 'All fields are required' });
  try {
    const user = await User.findOne({ email });
    if (!user) return res.status(400).json({ message: 'Invalid credentials' });
    const isMatch = await bcrypt.compare(password, user.password);
    if (!isMatch) return res.status(400).json({ message: 'Invalid credentials' });
    const token = jwt.sign({ id: user._id }, process.env.JWT_SECRET, { expiresIn: '1h' });
    res.json({ token });
  } catch (error) {
    console.error('Login Error:', error);
    res.status(500).json({ message: 'Server error' });
  }
});

/* ----------------------------------------------------------------------------
   Holdings Endpoint
----------------------------------------------------------------------------- */
app.get('/api/holdings', authenticateToken, async (req, res) => {
  try {
    const holdings = await HoldingsModel.find({ userId: req.user.id });
    res.json(holdings);
  } catch (error) {
    console.error('Holdings Error:', error);
    res.status(500).json({ message: 'Server error' });
  }
});

/* ----------------------------------------------------------------------------
   Positions Endpoint
----------------------------------------------------------------------------- */
app.get('/api/positions', authenticateToken, async (req, res) => {
  try {
    const holdings = await HoldingsModel.find({ userId: req.user.id });
    const positions = await Promise.all(holdings.map(async (holding) => {
      const symbol = holding.symbol;
      if (!symbol || symbol.trim() === "") {
        console.error(`Empty symbol for holding:`, holding);
        return null;
      }
<<<<<<< HEAD

=======
>>>>>>> c6c7caf0
      const data = await fetchStockData(symbol);
      if (!data) {
        console.error(`Could not fetch data for ${symbol}`);
        return null;
      }
<<<<<<< HEAD

      const currentPrice = parseFloat(data.price);
      const dayChangePercent = parseFloat(data.percent_change);

=======
      const currentPrice = parseFloat(data.price);
      const dayChangePercent = parseFloat(data.percent_change);
>>>>>>> c6c7caf0
      return {
        symbol,
        companyName: symbol,
        quantity: holding.quantity,
        averagePrice: holding.averagePrice,
        currentPrice,
        netChange: (currentPrice - holding.averagePrice) * holding.quantity,
        dayChangePercent,
        isLoss: currentPrice < holding.averagePrice
      };
    }));
<<<<<<< HEAD

=======
>>>>>>> c6c7caf0
    res.json(positions.filter(pos => pos !== null));
  } catch (error) {
    console.error('Positions Error:', error);
    res.status(500).json({ message: 'Server error' });
  }
});

/* ----------------------------------------------------------------------------
   New Order Endpoint
----------------------------------------------------------------------------- */
app.post('/api/newOrder', authenticateToken, async (req, res) => {
  try {
    const { symbol, qty, mode } = req.body;
<<<<<<< HEAD
    if (!symbol || !qty || !mode) {
      return res.status(400).json({ message: 'Missing order parameters' });
    }
    if (!['buy', 'sell'].includes(mode)) {
      return res.status(400).json({ message: 'Invalid order mode' });
    }

    const quantity = Number(qty);
    if (isNaN(quantity) || quantity <= 0) {
      return res.status(400).json({ message: 'Invalid quantity' });
    }

    const data = await fetchStockData(symbol);
    if (!data) {
      return res.status(400).json({ message: `No data available for symbol: ${symbol}` });
    }

    const currentPrice = parseFloat(data.price);
    if (isNaN(currentPrice) || currentPrice <= 0) {
      return res.status(400).json({ message: 'Unable to fetch valid stock price' });
    }

=======
    if (!symbol || !qty || !mode) return res.status(400).json({ message: 'Missing order parameters' });
    if (!['buy', 'sell'].includes(mode)) return res.status(400).json({ message: 'Invalid order mode' });
    
    const quantity = Number(qty);
    if (isNaN(quantity) || quantity <= 0) return res.status(400).json({ message: 'Invalid quantity' });
    
    const data = await fetchStockData(symbol);
    if (!data) return res.status(400).json({ message: `No data available for symbol: ${symbol}` });
    
    const currentPrice = parseFloat(data.price);
    if (isNaN(currentPrice) || currentPrice <= 0) return res.status(400).json({ message: 'Unable to fetch valid stock price' });
    
>>>>>>> c6c7caf0
    const user = await User.findById(req.user.id);
    if (!user) return res.status(404).json({ message: 'User not found' });

    if (mode === 'buy') {
      const cost = quantity * currentPrice;
<<<<<<< HEAD
      if (user.balance < cost) {
        return res.status(400).json({ message: 'Insufficient funds' });
      }

=======
      if (user.balance < cost) return res.status(400).json({ message: 'Insufficient funds' });
      
>>>>>>> c6c7caf0
      let holding = await HoldingsModel.findOne({ userId: req.user.id, symbol });
      if (holding) {
        const totalCost = holding.quantity * holding.averagePrice + cost;
        const newQuantity = holding.quantity + quantity;
        holding.quantity = newQuantity;
        holding.averagePrice = totalCost / newQuantity;
        await holding.save();
      } else {
        holding = new HoldingsModel({ userId: req.user.id, symbol, quantity, averagePrice: currentPrice });
        await holding.save();
      }
<<<<<<< HEAD

=======
>>>>>>> c6c7caf0
      user.balance -= cost;
      await user.save();
    } else if (mode === 'sell') {
      let holding = await HoldingsModel.findOne({ userId: req.user.id, symbol });
<<<<<<< HEAD
      if (!holding || holding.quantity < quantity) {
        return res.status(400).json({ message: 'Insufficient holdings to sell' });
      }

      const proceeds = quantity * currentPrice;
      holding.quantity -= quantity;

      if (holding.quantity === 0) {
        await HoldingsModel.deleteOne({ _id: holding._id });
      } else {
        await holding.save();
      }

=======
      if (!holding || holding.quantity < quantity) return res.status(400).json({ message: 'Insufficient holdings to sell' });
      const proceeds = quantity * currentPrice;
      holding.quantity -= quantity;
      if (holding.quantity === 0) await HoldingsModel.deleteOne({ _id: holding._id });
      else await holding.save();
>>>>>>> c6c7caf0
      user.balance += proceeds;
      await user.save();
    }

    const newOrder = new OrdersModel({
      userId: req.user.id,
      symbol,
      qty: quantity,
      price: currentPrice,
      mode,
      date: new Date()
    });
<<<<<<< HEAD

=======
>>>>>>> c6c7caf0
    await newOrder.save();
    res.json({ message: "Order processed successfully", currentPrice });
  } catch (error) {
    console.error("Error processing order:", error);
    res.status(500).json({ message: 'Server error' });
  }
});

/* ----------------------------------------------------------------------------
   Stock Trends Endpoint
----------------------------------------------------------------------------- */
app.get('/api/stock-trends', async (req, res) => {
  try {
    const symbols = ["RELIANCE", "TCS", "INFY", "HDFC", "ICICIBANK", "IBM", "AAPL", "MSFT", "GOOGL", "AMZN", "TSLA", "NFLX", "FB", "NVDA", "ORCL"];
    const trendData = await Promise.all(symbols.map(async (symbol) => {
      const data = await fetchStockData(symbol);
      if (!data) return null;
<<<<<<< HEAD

      return {
        symbol,
        currentPrice: parseFloat(data.price),
        volume: parseInt(data.volume) || demoStockData[symbol].volume,
        dayChangePercent: parseFloat(data.percent_change)
      };
    }));

=======
      return { 
        symbol, 
        currentPrice: parseFloat(data.price), 
        volume: parseInt(data.volume) || demoStockData[symbol].volume, 
        dayChangePercent: parseFloat(data.percent_change) 
      };
    }));
>>>>>>> c6c7caf0
    res.json(trendData.filter(item => item !== null));
  } catch (error) {
    console.error('Stock Trends Error:', error);
    res.status(500).json({ message: 'Server error' });
  }
});

/* ----------------------------------------------------------------------------
   Trading Summary Endpoint (Enhanced with Dummy Data Fallback)
----------------------------------------------------------------------------- */
<<<<<<< HEAD
app.get('/api/trading-summary', authenticateToken, async (req, res) => {
  try {
    const userId = mongoose.Types.ObjectId.isValid(req.user.id)
      ? mongoose.Types.ObjectId(req.user.id)
      : req.user.id;

    let summary = await OrdersModel.aggregate([
      { $match: { userId } },
      {
        $group: {
          _id: "$mode",
          totalQty: { $sum: "$qty" },
          totalValue: { $sum: { $multiply: ["$qty", "$price"] } },
          orderCount: { $sum: 1 }
        }
      }
    ]);

    // If no orders exist, generate dummy summary data for each company in demoStockData
    if (!summary || summary.length === 0) {
      summary = Object.keys(demoStockData).map(symbol => {
        const totalBuyQty = Math.floor(Math.random() * 90 + 10); // Random between 10 and 100
        const avgBuyPrice = demoStockData[symbol].price;
        const totalBuyValue = avgBuyPrice * totalBuyQty;
        const totalSellQty = Math.floor(Math.random() * totalBuyQty);
        const avgSellPrice = parseFloat((avgBuyPrice * (1 + (Math.random() * 0.1 - 0.05))).toFixed(2));
        const totalSellValue = avgSellPrice * totalSellQty;
        const orderCount = Math.floor(Math.random() * 10 + 1);
        const profit = totalSellValue - totalBuyValue;
        return {
          _id: symbol,
          mode: "dummy",
          totalBuyQty,
          totalBuyValue,
          totalSellQty,
          totalSellValue,
          orderCount,
          profit,
          avgBuyPrice,
          avgSellPrice
        };
      });
    }

    res.json(summary);
  } catch (error) {
    console.error('Trading Summary Error:', error);
    res.status(500).json({ message: 'Server error' });
  }
});
=======
/* ----------------------------------------------------------------------------
   Trading Summary Endpoint (Enhanced with Dummy Data Fallback)
----------------------------------------------------------------------------- */

>>>>>>> c6c7caf0

/* ----------------------------------------------------------------------------
   All Available Stocks Endpoint
----------------------------------------------------------------------------- */
app.get('/api/all-stocks', async (req, res) => {
  try {
    const symbols = Object.keys(demoStockData);
    const stocks = await Promise.all(symbols.map(async (symbol) => {
      const data = await fetchStockData(symbol);
      return {
        symbol,
        name: symbol,
        price: data ? data.price : demoStockData[symbol].price,
        volume: data ? data.volume : demoStockData[symbol].volume,
        percent_change: data ? data.percent_change : demoStockData[symbol].percent_change
      };
    }));
<<<<<<< HEAD

=======
>>>>>>> c6c7caf0
    res.json(stocks);
  } catch (error) {
    console.error('All Stocks Error:', error);
    res.status(500).json({ message: 'Server error' });
  }
});

/* ----------------------------------------------------------------------------
   Team Performance Endpoint (Enhanced)
----------------------------------------------------------------------------- */
app.get('/api/team-performance', async (req, res) => {
  const teamMapping = {
    "Gryffindor": "AAPL",
    "Slytherin": "TSLA",
    "Hufflepuff": "MSFT",
    "Ravenclaw": "GOOGL",
    "Durmstrang": "AMZN",
    "Phoenix": "NFLX",
    "Shadow": "FB",
    "Mystic": "NVDA",
    "Titan": "ORCL",
    "Oracle": "IBM"
  };

  try {
    const teamsPerformance = await Promise.all(Object.entries(teamMapping).map(async ([team, symbol]) => {
      const data = await fetchStockData(symbol);
      const effectiveData = data || demoStockData[symbol];
      if (!effectiveData) throw new Error(`Data not available for ${symbol}`);
      const percentChange = parseFloat(effectiveData.percent_change);
      const volume = effectiveData.volume ? parseFloat(effectiveData.volume) : 1;
      const performanceScore = percentChange * Math.log(volume);
      return { team, symbol, performance: parseFloat(performanceScore.toFixed(2)) };
    }));
    res.json(teamsPerformance);
  } catch (error) {
    console.error('Team Performance Error:', error.message);
    res.status(500).json({ message: 'Server error: ' + error.message });
  }
});

/* ----------------------------------------------------------------------------
   Option Chain Endpoint (Enhanced)
----------------------------------------------------------------------------- */
app.get('/api/option-chain/:symbol', async (req, res) => {
  const { symbol } = req.params;
  if (!symbol) return res.status(400).json({ message: 'Stock symbol required' });

  try {
    const data = await fetchStockData(symbol);
<<<<<<< HEAD
    if (!data) {
      return res.status(404).json({ message: `No data available for symbol: ${symbol}` });
    }

    const basePrice = parseFloat(data.price);
    if (isNaN(basePrice) || basePrice <= 0) {
      return res.status(400).json({ message: 'Invalid base price for option chain calculation' });
    }

=======
    if (!data) return res.status(404).json({ message: `No data available for ${symbol}` });
    
    const basePrice = parseFloat(data.price);
    if (isNaN(basePrice) || basePrice <= 0) return res.status(400).json({ message: 'Invalid base price for option chain calculation' });
    
>>>>>>> c6c7caf0
    const numContracts = 7;
    const strikes = [];
    const lowerBound = basePrice * 0.85;
    const upperBound = basePrice * 1.15;
    const interval = (upperBound - lowerBound) / (numContracts - 1);
    for (let i = 0; i < numContracts; i++) {
      strikes.push(Math.round(lowerBound + i * interval));
    }

    const optionChain = strikes.map((strike, i) => {
      const impliedVol = Math.random() * 0.25 + 0.15; // 15% to 40%
      const premium = parseFloat((Math.abs(basePrice - strike) * impliedVol * 0.5 + (Math.random() * 2)).toFixed(2));
      const openInterest = Math.floor(Math.random() * 1900 + 100);
      const attackIntensity = parseFloat(((premium * openInterest * impliedVol) / 100000).toFixed(2));
      const expiry = new Date(Date.now() + ((i + 1) * 30 * 24 * 60 * 60 * 1000 / numContracts)).toISOString().split('T')[0];
<<<<<<< HEAD

      return {
        strike,
        expiry,
        premium,
        openInterest,
        attackIntensity
      };
=======
      return { strike, expiry, premium, openInterest, attackIntensity };
>>>>>>> c6c7caf0
    });

    res.json({ symbol, optionChain });
  } catch (error) {
    console.error('Option Chain Error:', error);
    res.status(500).json({ message: 'Server error' });
  }
});

/* ----------------------------------------------------------------------------
   Portfolio Risk Analysis Endpoint
----------------------------------------------------------------------------- */
app.get('/api/portfolio-risk', authenticateToken, async (req, res) => {
  try {
    const holdings = await HoldingsModel.find({ userId: req.user.id });
    if (!holdings.length) return res.status(404).json({ message: 'No holdings found' });

    let totalValue = 0;
    let weightedRiskSum = 0;

    for (const holding of holdings) {
      const symbol = holding.symbol;
      if (!symbol || symbol.trim() === "") continue;
<<<<<<< HEAD

      // Try fetching live data
=======
      
>>>>>>> c6c7caf0
      let stockData = await fetchStockData(symbol);
      if (!stockData) {
        console.log(`Falling back to dummy data for ${symbol}`);
        stockData = demoStockData[symbol] || { price: holding.averagePrice, volume: 1000000, percent_change: 0 };
      }

      const currentPrice = parseFloat(stockData.price);
      if (isNaN(currentPrice) || currentPrice <= 0) continue;

      const holdingValue = holding.quantity * currentPrice;
      totalValue += holdingValue;

      const riskIndicator = Math.abs(parseFloat(stockData.percent_change));
      const riskFactor = riskFactors[symbol] || 0.5;
      weightedRiskSum += riskIndicator * riskFactor * holdingValue;
    }

    const baselineRisk = totalValue > 0 ? weightedRiskSum / totalValue : 0;
    const trajectory = [parseFloat(baselineRisk.toFixed(3))];
    for (let i = 1; i < 10; i++) {
      const change = (Math.random() - 0.5) * 0.1;
      trajectory.push(parseFloat((trajectory[i - 1] + change).toFixed(3)));
    }
<<<<<<< HEAD

=======
    
>>>>>>> c6c7caf0
    res.json({
      portfolioRisk: parseFloat(baselineRisk.toFixed(3)),
      trajectory,
      totalValue: parseFloat(totalValue.toFixed(2))
    });
  } catch (error) {
    console.error('Portfolio Risk Error:', error);
    res.status(500).json({ message: 'Server error' });
  }
});

/* ----------------------------------------------------------------------------
   API Status Endpoint
----------------------------------------------------------------------------- */
app.get('/api/status', (req, res) => {
  const currentProvider = getCurrentApiProvider();
  const apiLimitInfo = {
    provider: currentProvider,
    alphaVantageCallsRemaining: 25 - alphaVantageCallsToday,
    resetTime: new Date(lastApiReset + 86400000).toISOString(),
    isMockActive: currentProvider === API_PROVIDERS.MOCK
  };

  res.json({
    status: 'operational',
    apiInfo: apiLimitInfo,
    serverTime: new Date().toISOString()
  });
});

/* ----------------------------------------------------------------------------
   VR Trading Pit Endpoint with WebSocket Broadcasting and Enhanced Effects
   This endpoint aggregates market data to simulate ambient crowd noise.
   Extra fields "animationIntensity" and "audioLevel" are computed.
----------------------------------------------------------------------------- */
async function getVRTradingPitData() {
  try {
    const symbols = Object.keys(demoStockData);
    const marketData = await Promise.all(symbols.map(async (symbol) => {
      const data = await fetchStockData(symbol);
      return {
        symbol,
        percent_change: data ? parseFloat(data.percent_change) : demoStockData[symbol].percent_change
      };
    }));
    const validData = marketData.filter(item => item.percent_change !== null && !isNaN(item.percent_change));
    const totalPercentChange = validData.reduce((sum, item) => sum + item.percent_change, 0);
    const avgPercentChange = totalPercentChange / validData.length;
    
    let crowdMood = "neutral";
    let noiseVolume = 40;
    if (avgPercentChange > 1) {
      crowdMood = "euphoric";
      noiseVolume = 80;
    } else if (avgPercentChange > 0.1) {
      crowdMood = "optimistic";
      noiseVolume = 60;
    } else if (avgPercentChange < -1) {
      crowdMood = "panic";
      noiseVolume = 70;
    } else if (avgPercentChange < -0.1) {
      crowdMood = "concerned";
      noiseVolume = 50;
    }
    
    const totalVolume = symbols.reduce((sum, symbol) => sum + (demoStockData[symbol].volume || 0), 0);
    const averageVolume = totalVolume / symbols.length;
    
    // Compute market volatility (standard deviation of percent changes)
    const mean = avgPercentChange;
    const variance = validData.reduce((acc, item) => acc + Math.pow(item.percent_change - mean, 2), 0) / validData.length;
    const marketVolatility = Math.sqrt(variance);
    
    // Extra calculations for dynamic effects:
    // Map absolute avgPercentChange to an animation intensity (0-1)
    const animationIntensity = Math.min(Math.abs(avgPercentChange) / 5, 1);
    // Map noiseVolume (0-100) to an audio level (0-1)
    const audioLevel = noiseVolume / 100;
    
    return {
      avgPercentChange: parseFloat(avgPercentChange.toFixed(2)),
      crowdMood,
      noiseVolume,
      averageVolume: Math.round(averageVolume),
      marketVolatility: parseFloat(marketVolatility.toFixed(2)),
      animationIntensity,
      audioLevel,
      message: `Market average change is ${avgPercentChange.toFixed(2)}% with volatility ${marketVolatility.toFixed(2)}. Crowd feels ${crowdMood}.`
    };
  } catch (error) {
    console.error("VR Trading Pit Error:", error);
    throw error;
  }
}

app.get('/api/vr-trading-pit', async (req, res) => {
  try {
    const vrData = await getVRTradingPitData();
    res.json(vrData);
  } catch (error) {
    res.status(500).json({ message: 'Server error' });
  }
});

/* ----------------------------------------------------------------------------
   WebSocket Integration for VR Trading Pit
----------------------------------------------------------------------------- */
const httpServer = createServer(app);
const io = new Server(httpServer, { cors: { origin: "*" } });
setInterval(async () => {
  try {
    const vrData = await getVRTradingPitData();
    io.emit("vrData", vrData);
  } catch (error) {
    console.error("Error emitting VR Trading Pit data:", error);
  }
}, 30000);

/* ----------------------------------------------------------------------------
   Start Server & Connect to MongoDB
----------------------------------------------------------------------------- */
const startServer = async () => {
  try {
    await mongoose.connect(mongoURL);
    console.log("Connected to MongoDB");
<<<<<<< HEAD

    app.listen(PORT, () => {
=======
    httpServer.listen(PORT, () => {
>>>>>>> c6c7caf0
      console.log(`Server is running on port ${PORT}`);
      console.log(`Using ${getCurrentApiProvider()} as the initial data provider`);
    });
  } catch (err) {
    console.error("Failed to start server:", err);
    process.exit(1);
  }
};

startServer();<|MERGE_RESOLUTION|>--- conflicted
+++ resolved
@@ -114,36 +114,24 @@
    Helper: Generate Realistic Mock Data
 ----------------------------------------------------------------------------- */
 const getMockStockData = (symbol) => {
-<<<<<<< HEAD
   if (!demoStockData[symbol]) {
     return null;
   }
-
+  
   const basePrice = demoStockData[symbol].price;
   const variation = (Math.random() * 4 - 2) / 100; // ±2%
   const newPrice = parseFloat((basePrice * (1 + variation)).toFixed(2));
-
+  
   // Use historical data for percent change if available
   const prevPrice = historicalData[symbol] ? historicalData[symbol][historicalData[symbol].length - 1] : basePrice;
   const percentChange = parseFloat(((newPrice - prevPrice) / prevPrice * 100).toFixed(2));
-
+  
   // Update historical data: shift and add newPrice
-=======
-  if (!demoStockData[symbol]) return null;
-  const basePrice = demoStockData[symbol].price;
-  const variation = (Math.random() * 4 - 2) / 100; // ±2%
-  const newPrice = parseFloat((basePrice * (1 + variation)).toFixed(2));
-  const prevPrice = historicalData[symbol] ? historicalData[symbol][historicalData[symbol].length - 1] : basePrice;
-  const percentChange = parseFloat(((newPrice - prevPrice) / prevPrice * 100).toFixed(2));
->>>>>>> c6c7caf0
   if (historicalData[symbol]) {
     historicalData[symbol].shift();
     historicalData[symbol].push(newPrice);
   }
-<<<<<<< HEAD
-
-=======
->>>>>>> c6c7caf0
+  
   return {
     price: newPrice,
     volume: Math.floor(demoStockData[symbol].volume * (1 + (Math.random() * 0.2 - 0.1))),
@@ -160,58 +148,39 @@
     console.error('Alpha Vantage API key not found');
     return null;
   }
-<<<<<<< HEAD
-
-=======
->>>>>>> c6c7caf0
+  
   const url = `https://www.alphavantage.co/query?function=TIME_SERIES_INTRADAY&symbol=${symbol}&interval=5min&apikey=${apiKey}`;
   try {
     alphaVantageCallsToday++;
     const response = await axios.get(url);
     const data = response.data;
-<<<<<<< HEAD
-    // console.log(data);
+    
     // Check for rate limit message
-=======
->>>>>>> c6c7caf0
     if (data.Information && data.Information.includes('rate limit')) {
       console.warn('Alpha Vantage rate limit reached:', data.Information);
       return null;
     }
-<<<<<<< HEAD
-
-=======
->>>>>>> c6c7caf0
+    
     if (!data["Time Series (5min)"]) {
       console.error(`Missing time series data for ${symbol}:`, data);
       return null;
     }
-<<<<<<< HEAD
-
+    
     const timeSeries = data["Time Series (5min)"];
     const timestamps = Object.keys(timeSeries).sort((a, b) => new Date(b) - new Date(a));
     if (timestamps.length === 0) return null;
-
-=======
-    const timeSeries = data["Time Series (5min)"];
-    const timestamps = Object.keys(timeSeries).sort((a, b) => new Date(b) - new Date(a));
-    if (timestamps.length === 0) return null;
->>>>>>> c6c7caf0
+    
     const latest = timeSeries[timestamps[0]];
     const price = parseFloat(latest["4. close"]);
     const open = parseFloat(latest["1. open"]);
     const volume = parseInt(latest["5. volume"]);
     const percentChange = parseFloat(((price - open) / open * 100).toFixed(2));
-<<<<<<< HEAD
-
+    
     return {
       price,
       volume,
       percent_change: percentChange
     };
-=======
-    return { price, volume, percent_change: percentChange };
->>>>>>> c6c7caf0
   } catch (err) {
     console.error(`Error fetching Alpha Vantage data for ${symbol}:`, err.message);
     return null;
@@ -232,20 +201,13 @@
 const fetchStockData = async (symbol) => {
   const cacheKey = `stock_${symbol}`;
   const cachedData = stockCache.get(cacheKey);
-<<<<<<< HEAD
   if (cachedData) {
     return cachedData;
   }
-
+  
   const provider = getCurrentApiProvider();
   let stockData = null;
-
-=======
-  if (cachedData) return cachedData;
-  
-  const provider = getCurrentApiProvider();
-  let stockData = null;
->>>>>>> c6c7caf0
+  
   switch (provider) {
     case API_PROVIDERS.ALPHA_VANTAGE:
       stockData = await fetchAlphaVantageData(symbol);
@@ -257,23 +219,16 @@
       stockData = getMockStockData(symbol);
       break;
   }
-<<<<<<< HEAD
-
-=======
->>>>>>> c6c7caf0
+  
   if (!stockData) {
     console.log(`Falling back to mock data for ${symbol}`);
     stockData = getMockStockData(symbol);
   }
-<<<<<<< HEAD
-
+  
   if (stockData) {
     stockCache.set(cacheKey, stockData);
   }
-
-=======
-  if (stockData) stockCache.set(cacheKey, stockData);
->>>>>>> c6c7caf0
+  
   return stockData;
 };
 
@@ -284,10 +239,7 @@
   const authHeader = req.headers['authorization'];
   const token = authHeader && authHeader.split(' ')[1];
   if (!token) return res.status(401).json({ message: 'No token provided' });
-<<<<<<< HEAD
-
-=======
->>>>>>> c6c7caf0
+  
   try {
     const decoded = jwt.verify(token, process.env.JWT_SECRET);
     req.user = decoded;
@@ -359,24 +311,16 @@
         console.error(`Empty symbol for holding:`, holding);
         return null;
       }
-<<<<<<< HEAD
-
-=======
->>>>>>> c6c7caf0
+      
       const data = await fetchStockData(symbol);
       if (!data) {
         console.error(`Could not fetch data for ${symbol}`);
         return null;
       }
-<<<<<<< HEAD
-
+      
       const currentPrice = parseFloat(data.price);
       const dayChangePercent = parseFloat(data.percent_change);
-
-=======
-      const currentPrice = parseFloat(data.price);
-      const dayChangePercent = parseFloat(data.percent_change);
->>>>>>> c6c7caf0
+      
       return {
         symbol,
         companyName: symbol,
@@ -388,10 +332,7 @@
         isLoss: currentPrice < holding.averagePrice
       };
     }));
-<<<<<<< HEAD
-
-=======
->>>>>>> c6c7caf0
+    
     res.json(positions.filter(pos => pos !== null));
   } catch (error) {
     console.error('Positions Error:', error);
@@ -405,57 +346,37 @@
 app.post('/api/newOrder', authenticateToken, async (req, res) => {
   try {
     const { symbol, qty, mode } = req.body;
-<<<<<<< HEAD
     if (!symbol || !qty || !mode) {
       return res.status(400).json({ message: 'Missing order parameters' });
     }
     if (!['buy', 'sell'].includes(mode)) {
       return res.status(400).json({ message: 'Invalid order mode' });
     }
-
+    
     const quantity = Number(qty);
     if (isNaN(quantity) || quantity <= 0) {
       return res.status(400).json({ message: 'Invalid quantity' });
     }
-
+    
     const data = await fetchStockData(symbol);
     if (!data) {
       return res.status(400).json({ message: `No data available for symbol: ${symbol}` });
     }
-
+    
     const currentPrice = parseFloat(data.price);
     if (isNaN(currentPrice) || currentPrice <= 0) {
       return res.status(400).json({ message: 'Unable to fetch valid stock price' });
     }
-
-=======
-    if (!symbol || !qty || !mode) return res.status(400).json({ message: 'Missing order parameters' });
-    if (!['buy', 'sell'].includes(mode)) return res.status(400).json({ message: 'Invalid order mode' });
-    
-    const quantity = Number(qty);
-    if (isNaN(quantity) || quantity <= 0) return res.status(400).json({ message: 'Invalid quantity' });
-    
-    const data = await fetchStockData(symbol);
-    if (!data) return res.status(400).json({ message: `No data available for symbol: ${symbol}` });
-    
-    const currentPrice = parseFloat(data.price);
-    if (isNaN(currentPrice) || currentPrice <= 0) return res.status(400).json({ message: 'Unable to fetch valid stock price' });
-    
->>>>>>> c6c7caf0
+    
     const user = await User.findById(req.user.id);
     if (!user) return res.status(404).json({ message: 'User not found' });
 
     if (mode === 'buy') {
       const cost = quantity * currentPrice;
-<<<<<<< HEAD
       if (user.balance < cost) {
         return res.status(400).json({ message: 'Insufficient funds' });
       }
-
-=======
-      if (user.balance < cost) return res.status(400).json({ message: 'Insufficient funds' });
-      
->>>>>>> c6c7caf0
+      
       let holding = await HoldingsModel.findOne({ userId: req.user.id, symbol });
       if (holding) {
         const totalCost = holding.quantity * holding.averagePrice + cost;
@@ -467,35 +388,24 @@
         holding = new HoldingsModel({ userId: req.user.id, symbol, quantity, averagePrice: currentPrice });
         await holding.save();
       }
-<<<<<<< HEAD
-
-=======
->>>>>>> c6c7caf0
+      
       user.balance -= cost;
       await user.save();
     } else if (mode === 'sell') {
       let holding = await HoldingsModel.findOne({ userId: req.user.id, symbol });
-<<<<<<< HEAD
       if (!holding || holding.quantity < quantity) {
         return res.status(400).json({ message: 'Insufficient holdings to sell' });
       }
-
+      
       const proceeds = quantity * currentPrice;
       holding.quantity -= quantity;
-
+      
       if (holding.quantity === 0) {
         await HoldingsModel.deleteOne({ _id: holding._id });
       } else {
         await holding.save();
       }
-
-=======
-      if (!holding || holding.quantity < quantity) return res.status(400).json({ message: 'Insufficient holdings to sell' });
-      const proceeds = quantity * currentPrice;
-      holding.quantity -= quantity;
-      if (holding.quantity === 0) await HoldingsModel.deleteOne({ _id: holding._id });
-      else await holding.save();
->>>>>>> c6c7caf0
+      
       user.balance += proceeds;
       await user.save();
     }
@@ -508,10 +418,7 @@
       mode,
       date: new Date()
     });
-<<<<<<< HEAD
-
-=======
->>>>>>> c6c7caf0
+    
     await newOrder.save();
     res.json({ message: "Order processed successfully", currentPrice });
   } catch (error) {
@@ -529,17 +436,7 @@
     const trendData = await Promise.all(symbols.map(async (symbol) => {
       const data = await fetchStockData(symbol);
       if (!data) return null;
-<<<<<<< HEAD
-
-      return {
-        symbol,
-        currentPrice: parseFloat(data.price),
-        volume: parseInt(data.volume) || demoStockData[symbol].volume,
-        dayChangePercent: parseFloat(data.percent_change)
-      };
-    }));
-
-=======
+      
       return { 
         symbol, 
         currentPrice: parseFloat(data.price), 
@@ -547,7 +444,7 @@
         dayChangePercent: parseFloat(data.percent_change) 
       };
     }));
->>>>>>> c6c7caf0
+    
     res.json(trendData.filter(item => item !== null));
   } catch (error) {
     console.error('Stock Trends Error:', error);
@@ -558,25 +455,27 @@
 /* ----------------------------------------------------------------------------
    Trading Summary Endpoint (Enhanced with Dummy Data Fallback)
 ----------------------------------------------------------------------------- */
-<<<<<<< HEAD
+/* ----------------------------------------------------------------------------
+   Trading Summary Endpoint (Enhanced with Dummy Data Fallback)
+----------------------------------------------------------------------------- */
 app.get('/api/trading-summary', authenticateToken, async (req, res) => {
   try {
     const userId = mongoose.Types.ObjectId.isValid(req.user.id)
       ? mongoose.Types.ObjectId(req.user.id)
       : req.user.id;
-
+    
     let summary = await OrdersModel.aggregate([
       { $match: { userId } },
-      {
-        $group: {
-          _id: "$mode",
-          totalQty: { $sum: "$qty" },
+      { 
+        $group: { 
+          _id: "$mode", 
+          totalQty: { $sum: "$qty" }, 
           totalValue: { $sum: { $multiply: ["$qty", "$price"] } },
           orderCount: { $sum: 1 }
-        }
+        } 
       }
     ]);
-
+    
     // If no orders exist, generate dummy summary data for each company in demoStockData
     if (!summary || summary.length === 0) {
       summary = Object.keys(demoStockData).map(symbol => {
@@ -602,19 +501,13 @@
         };
       });
     }
-
+    
     res.json(summary);
   } catch (error) {
     console.error('Trading Summary Error:', error);
     res.status(500).json({ message: 'Server error' });
   }
 });
-=======
-/* ----------------------------------------------------------------------------
-   Trading Summary Endpoint (Enhanced with Dummy Data Fallback)
------------------------------------------------------------------------------ */
-
->>>>>>> c6c7caf0
 
 /* ----------------------------------------------------------------------------
    All Available Stocks Endpoint
@@ -632,10 +525,7 @@
         percent_change: data ? data.percent_change : demoStockData[symbol].percent_change
       };
     }));
-<<<<<<< HEAD
-
-=======
->>>>>>> c6c7caf0
+    
     res.json(stocks);
   } catch (error) {
     console.error('All Stocks Error:', error);
@@ -686,23 +576,15 @@
 
   try {
     const data = await fetchStockData(symbol);
-<<<<<<< HEAD
     if (!data) {
       return res.status(404).json({ message: `No data available for symbol: ${symbol}` });
     }
-
+    
     const basePrice = parseFloat(data.price);
     if (isNaN(basePrice) || basePrice <= 0) {
       return res.status(400).json({ message: 'Invalid base price for option chain calculation' });
     }
-
-=======
-    if (!data) return res.status(404).json({ message: `No data available for ${symbol}` });
-    
-    const basePrice = parseFloat(data.price);
-    if (isNaN(basePrice) || basePrice <= 0) return res.status(400).json({ message: 'Invalid base price for option chain calculation' });
-    
->>>>>>> c6c7caf0
+    
     const numContracts = 7;
     const strikes = [];
     const lowerBound = basePrice * 0.85;
@@ -718,8 +600,7 @@
       const openInterest = Math.floor(Math.random() * 1900 + 100);
       const attackIntensity = parseFloat(((premium * openInterest * impliedVol) / 100000).toFixed(2));
       const expiry = new Date(Date.now() + ((i + 1) * 30 * 24 * 60 * 60 * 1000 / numContracts)).toISOString().split('T')[0];
-<<<<<<< HEAD
-
+      
       return {
         strike,
         expiry,
@@ -727,9 +608,6 @@
         openInterest,
         attackIntensity
       };
-=======
-      return { strike, expiry, premium, openInterest, attackIntensity };
->>>>>>> c6c7caf0
     });
 
     res.json({ symbol, optionChain });
@@ -753,12 +631,8 @@
     for (const holding of holdings) {
       const symbol = holding.symbol;
       if (!symbol || symbol.trim() === "") continue;
-<<<<<<< HEAD
-
+      
       // Try fetching live data
-=======
-      
->>>>>>> c6c7caf0
       let stockData = await fetchStockData(symbol);
       if (!stockData) {
         console.log(`Falling back to dummy data for ${symbol}`);
@@ -782,13 +656,9 @@
       const change = (Math.random() - 0.5) * 0.1;
       trajectory.push(parseFloat((trajectory[i - 1] + change).toFixed(3)));
     }
-<<<<<<< HEAD
-
-=======
-    
->>>>>>> c6c7caf0
-    res.json({
-      portfolioRisk: parseFloat(baselineRisk.toFixed(3)),
+    
+    res.json({ 
+      portfolioRisk: parseFloat(baselineRisk.toFixed(3)), 
       trajectory,
       totalValue: parseFloat(totalValue.toFixed(2))
     });
@@ -912,12 +782,8 @@
   try {
     await mongoose.connect(mongoURL);
     console.log("Connected to MongoDB");
-<<<<<<< HEAD
-
+    
     app.listen(PORT, () => {
-=======
-    httpServer.listen(PORT, () => {
->>>>>>> c6c7caf0
       console.log(`Server is running on port ${PORT}`);
       console.log(`Using ${getCurrentApiProvider()} as the initial data provider`);
     });
